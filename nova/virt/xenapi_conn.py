# vim: tabstop=4 shiftwidth=4 softtabstop=4

# Copyright (c) 2010 Citrix Systems, Inc.
#
#    Licensed under the Apache License, Version 2.0 (the "License"); you may
#    not use this file except in compliance with the License. You may obtain
#    a copy of the License at
#
#         http://www.apache.org/licenses/LICENSE-2.0
#
#    Unless required by applicable law or agreed to in writing, software
#    distributed under the License is distributed on an "AS IS" BASIS, WITHOUT
#    WARRANTIES OR CONDITIONS OF ANY KIND, either express or implied. See the
#    License for the specific language governing permissions and limitations
#    under the License.

"""
A connection to XenServer or Xen Cloud Platform.

The concurrency model for this class is as follows:

All XenAPI calls are on a green thread (using eventlet's "tpool"
thread pool). They are remote calls, and so may hang for the usual
reasons.

All long-running XenAPI calls (VM.start, VM.reboot, etc) are called async
(using XenAPI.VM.async_start etc). These return a task, which can then be
polled for completion.

This combination of techniques means that we don't block the main thread at
all, and at the same time we don't hold lots of threads waiting for
long-running operations.

FIXME: get_info currently doesn't conform to these rules, and will block the
reactor thread if the VM.get_by_name_label or VM.get_record calls block.

**Related Flags**

:xenapi_connection_url:  URL for connection to XenServer/Xen Cloud Platform.
:xenapi_connection_username:  Username for connection to XenServer/Xen Cloud
                              Platform (default: root).
:xenapi_connection_password:  Password for connection to XenServer/Xen Cloud
                              Platform.
:xenapi_task_poll_interval:  The interval (seconds) used for polling of
                             remote tasks (Async.VM.start, etc)
                             (default: 0.5).
:target_host:                the iSCSI Target Host IP address, i.e. the IP
                             address for the nova-volume host
:target_port:                iSCSI Target Port, 3260 Default
:iqn_prefix:                 IQN Prefix, e.g. 'iqn.2010-10.org.openstack'
"""

import logging
import sys
import xmlrpclib

from eventlet import event
from eventlet import tpool

from nova import context
from nova import db
from nova import utils
from nova import flags
from nova.virt.xenapi.vmops import VMOps
from nova.virt.xenapi.volumeops import VolumeOps

FLAGS = flags.FLAGS

flags.DEFINE_string('xenapi_connection_url',
                    None,
                    'URL for connection to XenServer/Xen Cloud Platform.'
                    ' Required if connection_type=xenapi.')
flags.DEFINE_string('xenapi_connection_username',
                    'root',
                    'Username for connection to XenServer/Xen Cloud Platform.'
                    ' Used only if connection_type=xenapi.')
flags.DEFINE_string('xenapi_connection_password',
                    None,
                    'Password for connection to XenServer/Xen Cloud Platform.'
                    ' Used only if connection_type=xenapi.')
flags.DEFINE_float('xenapi_task_poll_interval',
                   0.5,
                   'The interval used for polling of remote tasks '
                   '(Async.VM.start, etc). Used only if '
                   'connection_type=xenapi.')
flags.DEFINE_string('target_host',
                    None,
                    'iSCSI Target Host')
flags.DEFINE_string('target_port',
                    '3260',
                    'iSCSI Target Port, 3260 Default')
flags.DEFINE_string('iqn_prefix',
                    'iqn.2010-10.org.openstack',
                    'IQN Prefix')


def get_connection(_):
    """Note that XenAPI doesn't have a read-only connection mode, so
    the read_only parameter is ignored."""
    url = FLAGS.xenapi_connection_url
    username = FLAGS.xenapi_connection_username
    password = FLAGS.xenapi_connection_password
    if not url or password is None:
        raise Exception(_('Must specify xenapi_connection_url, '
                          'xenapi_connection_username (optionally), and '
                          'xenapi_connection_password to use '
                          'connection_type=xenapi'))
    return XenAPIConnection(url, username, password)


class XenAPIConnection(object):
    """A connection to XenServer or Xen Cloud Platform"""

    def __init__(self, url, user, pw):
        session = XenAPISession(url, user, pw)
        self._vmops = VMOps(session)
        self._volumeops = VolumeOps(session)

    def init_host(self):
        #FIXME(armando): implement this
        #NOTE(armando): would we need a method
        #to call when shutting down the host?
        #e.g. to do session logout?
        pass

    def list_instances(self):
        """List VM instances"""
        return self._vmops.list_instances()

    def spawn(self, instance):
        """Create VM instance"""
        self._vmops.spawn(instance)

    def reboot(self, instance):
        """Reboot VM instance"""
        self._vmops.reboot(instance)

    def reset_root_password(self, instance):
        """Reset the root/admin password on the VM instance"""
        self._vmops.reset_root_password(instance)

    def destroy(self, instance):
        """Destroy VM instance"""
        self._vmops.destroy(instance)

    def pause(self, instance, callback):
        """Pause VM instance"""
        self._vmops.pause(instance, callback)

    def unpause(self, instance, callback):
        """Unpause paused VM instance"""
        self._vmops.unpause(instance, callback)

    def get_info(self, instance_id):
        """Return data about VM instance"""
        return self._vmops.get_info(instance_id)

    def get_diagnostics(self, instance_id):
        """Return data about VM diagnostics"""
        return self._vmops.get_diagnostics(instance_id)

    def get_console_output(self, instance):
        """Return snapshot of console"""
        return self._vmops.get_console_output(instance)

    def attach_volume(self, instance_name, device_path, mountpoint):
        """Attach volume storage to VM instance"""
        return self._volumeops.attach_volume(instance_name,
                                             device_path,
                                             mountpoint)

    def detach_volume(self, instance_name, mountpoint):
        """Detach volume storage to VM instance"""
        return self._volumeops.detach_volume(instance_name, mountpoint)


class XenAPISession(object):
    """The session to invoke XenAPI SDK calls"""

    def __init__(self, url, user, pw):
        self.XenAPI = self.get_imported_xenapi()
        self._session = self._create_session(url)
        self._session.login_with_password(user, pw)

    def get_imported_xenapi(self):
        """Stubout point. This can be replaced with a mock xenapi module."""
        return __import__('XenAPI')

    def get_xenapi(self):
        """Return the xenapi object"""
        return self._session.xenapi

    def get_xenapi_host(self):
        """Return the xenapi host"""
        return self._session.xenapi.session.get_this_host(self._session.handle)

    def call_xenapi(self, method, *args):
        """Call the specified XenAPI method on a background thread."""
        f = self._session.xenapi
        for m in method.split('.'):
            f = f.__getattr__(m)
        return tpool.execute(f, *args)

    def call_xenapi_request(self, method, *args):
        """Some interactions with dom0, such as interacting with xenstore,
        require using the xenapi_request method of the session object.
        This wraps that call on a background thread."""
        f = self._session.xenapi_request
        return tpool.execute(f, method, *args)

    def async_call_plugin(self, plugin, fn, args):
        """Call Async.host.call_plugin on a background thread."""
        return tpool.execute(self._unwrap_plugin_exceptions,
                             self._session.xenapi.Async.host.call_plugin,
                             self.get_xenapi_host(), plugin, fn, args)

<<<<<<< HEAD
    def wait_for_task(self, instance_id, task):
        """Return the result of the given task.
        The task is polled until it completes."""
=======
    def wait_for_task(self, id, task):
        """Return the result of the given task. The task is polled
        until it completes."""

>>>>>>> a0ab2ffc
        done = event.Event()
        loop = utils.LoopingCall(self._poll_task, id, task, done)
        loop.start(FLAGS.xenapi_task_poll_interval, now=True)
        rv = done.wait()
        loop.stop()
        return rv

<<<<<<< HEAD
    def _poll_task(self, instance_id, task, done):
        """Poll the given XenAPI task, and fire the given action if we
=======
    def _create_session(self, url):
        """Stubout point. This can be replaced with a mock session."""
        return self.XenAPI.Session(url)

    def _poll_task(self, id, task, done):
        """Poll the given XenAPI task, and fire the given Deferred if we
>>>>>>> a0ab2ffc
        get a result."""
        try:
            name = self._session.xenapi.task.get_name_label(task)
            status = self._session.xenapi.task.get_status(task)
            action = dict(
                id=int(id),
                action=name,
                error=None)
            if status == "pending":
                return
            elif status == "success":
                result = self._session.xenapi.task.get_result(task)
                logging.info(_("Task [%s] %s status: success    %s") % (
                    name,
                    task,
                    result))
                done.send(_parse_xmlrpc_value(result))
            else:
                error_info = self._session.xenapi.task.get_error_info(task)
                action["error"] = str(error_info)
                logging.warn(_("Task [%s] %s status: %s    %s") % (
                    name,
                    task,
                    status,
                    error_info))
                done.send_exception(self.XenAPI.Failure(error_info))
            db.instance_action_create(context.get_admin_context(), action)
        except self.XenAPI.Failure, exc:
            logging.warn(exc)
            done.send_exception(*sys.exc_info())

    def _unwrap_plugin_exceptions(self, func, *args, **kwargs):
        """Parse exception details"""
        try:
            return func(*args, **kwargs)
        except self.XenAPI.Failure, exc:
            logging.debug(_("Got exception: %s"), exc)
            if (len(exc.details) == 4 and
                exc.details[0] == 'XENAPI_PLUGIN_EXCEPTION' and
                exc.details[2] == 'Failure'):
                params = None
                try:
                    params = eval(exc.details[3])
                except:
                    raise exc
                raise self.XenAPI.Failure(params)
            else:
                raise
        except xmlrpclib.ProtocolError, exc:
            logging.debug(_("Got exception: %s"), exc)
            raise


def _parse_xmlrpc_value(val):
    """Parse the given value as if it were an XML-RPC value. This is
    sometimes used as the format for the task.result field."""
    if not val:
        return val
    x = xmlrpclib.loads(
        '<?xml version="1.0"?><methodResponse><params><param>' +
        val +
        '</param></params></methodResponse>')
    return x[0][0]<|MERGE_RESOLUTION|>--- conflicted
+++ resolved
@@ -214,16 +214,9 @@
                              self._session.xenapi.Async.host.call_plugin,
                              self.get_xenapi_host(), plugin, fn, args)
 
-<<<<<<< HEAD
-    def wait_for_task(self, instance_id, task):
-        """Return the result of the given task.
-        The task is polled until it completes."""
-=======
     def wait_for_task(self, id, task):
         """Return the result of the given task. The task is polled
         until it completes."""
-
->>>>>>> a0ab2ffc
         done = event.Event()
         loop = utils.LoopingCall(self._poll_task, id, task, done)
         loop.start(FLAGS.xenapi_task_poll_interval, now=True)
@@ -231,17 +224,12 @@
         loop.stop()
         return rv
 
-<<<<<<< HEAD
-    def _poll_task(self, instance_id, task, done):
-        """Poll the given XenAPI task, and fire the given action if we
-=======
     def _create_session(self, url):
         """Stubout point. This can be replaced with a mock session."""
         return self.XenAPI.Session(url)
 
     def _poll_task(self, id, task, done):
-        """Poll the given XenAPI task, and fire the given Deferred if we
->>>>>>> a0ab2ffc
+        """Poll the given XenAPI task, and fire the given action if we
         get a result."""
         try:
             name = self._session.xenapi.task.get_name_label(task)
