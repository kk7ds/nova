--- conflicted
+++ resolved
@@ -29,15 +29,11 @@
 from nova.db.sqlalchemy.session import get_session
 from sqlalchemy import or_
 from sqlalchemy.exc import IntegrityError
-<<<<<<< HEAD
+from sqlalchemy.orm import joinedload
 from sqlalchemy.orm import joinedload_all
 from sqlalchemy.sql import exists
 from sqlalchemy.sql import func
 from sqlalchemy.orm.exc import NoResultFound
-=======
-from sqlalchemy.orm import joinedload, joinedload_all
-from sqlalchemy.sql import exists, func
->>>>>>> 10494061
 
 FLAGS = flags.FLAGS
 
@@ -568,26 +564,11 @@
         instance_ref.delete(session=session)
 
 
-<<<<<<< HEAD
-def instance_get(context, instance_id):
-    session = get_session()
-    instance_ref = session.query(models.Instance
-                    ).filter_by(id=instance_id
-                    ).filter_by(deleted=_deleted(context)
-                    ).options(joinedload_all('security_groups')
-                    ).options(joinedload_all('fixed_ip.floating_ips')
-                    ).first()
-    if not instance_ref:
-        raise exception.NotFound('Instance %s not found' % (instance_id))
-
-    return instance_ref
-=======
 @require_context
 def instance_get(context, instance_id, session=None):
     if not session:
         session = get_session()
     result = None
->>>>>>> 10494061
 
     if is_admin_context(context):
         result = session.query(models.Instance
@@ -1311,7 +1292,6 @@
 ###################
 
 
-<<<<<<< HEAD
 def security_group_get_all(_context):
     session = get_session()
     return session.query(models.SecurityGroup
@@ -1422,12 +1402,15 @@
         security_group_rule = model.find(security_group_rule_id,
                                          session=session)
         security_group_rule.delete(session=session)
-=======
+
+
+###################
+
+
 def host_get_networks(context, host):
     session = get_session()
     with session.begin():
         return session.query(models.Network
                      ).filter_by(deleted=False
                      ).filter_by(host=host
-                     ).all()
->>>>>>> 10494061
+                     ).all()