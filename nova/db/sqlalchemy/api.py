# vim: tabstop=4 shiftwidth=4 softtabstop=4

# Copyright 2010 United States Government as represented by the
# Administrator of the National Aeronautics and Space Administration.
# All Rights Reserved.
#
#    Licensed under the Apache License, Version 2.0 (the "License"); you may
#    not use this file except in compliance with the License. You may obtain
#    a copy of the License at
#
#         http://www.apache.org/licenses/LICENSE-2.0
#
#    Unless required by applicable law or agreed to in writing, software
#    distributed under the License is distributed on an "AS IS" BASIS, WITHOUT
#    WARRANTIES OR CONDITIONS OF ANY KIND, either express or implied. See the
#    License for the specific language governing permissions and limitations
#    under the License.
"""
Implementation of SQLAlchemy backend
"""

from nova import db
from nova import exception
from nova import flags
from nova.db.sqlalchemy import models
from nova.db.sqlalchemy.session import get_session
from sqlalchemy import or_
from sqlalchemy.exc import IntegrityError
from sqlalchemy.orm import joinedload_all
from sqlalchemy.sql import func

FLAGS = flags.FLAGS


# NOTE(vish): disabling docstring pylint because the docstrings are
#             in the interface definition
# pylint: disable-msg=C0111
def _deleted(context):
    """Calculates whether to include deleted objects based on context.

    Currently just looks for a flag called deleted in the context dict.
    """
    if not hasattr(context, 'get'):
        return False
    return context.get('deleted', False)


###################


def service_destroy(context, service_id):
    session = get_session()
    with session.begin():
        service_ref = models.Service.find(service_id, session=session)
        service_ref.delete(session=session)

def service_get(_context, service_id):
    return models.Service.find(service_id)


def service_get_all_by_topic(context, topic):
    session = get_session()
    return session.query(models.Service
                 ).filter_by(deleted=False
                 ).filter_by(topic=topic
                 ).all()


def _service_get_all_topic_subquery(_context, session, topic, subq, label):
    sort_value = getattr(subq.c, label)
    return session.query(models.Service, func.coalesce(sort_value, 0)
                 ).filter_by(topic=topic
                 ).filter_by(deleted=False
                 ).outerjoin((subq, models.Service.host == subq.c.host)
                 ).order_by(sort_value
                 ).all()


def service_get_all_compute_sorted(context):
    session = get_session()
    with session.begin():
        # NOTE(vish): The intended query is below
        #             SELECT services.*, COALESCE(inst_cores.instance_cores,
        #                                         0)
        #             FROM services LEFT OUTER JOIN
        #             (SELECT host, SUM(instances.vcpus) AS instance_cores
        #              FROM instances GROUP BY host) AS inst_cores
        #             ON services.host = inst_cores.host
        topic = 'compute'
        label = 'instance_cores'
        subq = session.query(models.Instance.host,
                             func.sum(models.Instance.vcpus).label(label)
                     ).filter_by(deleted=False
                     ).group_by(models.Instance.host
                     ).subquery()
        return _service_get_all_topic_subquery(context,
                                               session,
                                               topic,
                                               subq,
                                               label)


def service_get_all_network_sorted(context):
    session = get_session()
    with session.begin():
        topic = 'network'
        label = 'network_count'
        subq = session.query(models.Network.host,
                             func.count(models.Network.id).label(label)
                     ).filter_by(deleted=False
                     ).group_by(models.Network.host
                     ).subquery()
        return _service_get_all_topic_subquery(context,
                                               session,
                                               topic,
                                               subq,
                                               label)


def service_get_all_volume_sorted(context):
    session = get_session()
    with session.begin():
        topic = 'volume'
        label = 'volume_gigabytes'
        subq = session.query(models.Volume.host,
                             func.sum(models.Volume.size).label(label)
                     ).filter_by(deleted=False
                     ).group_by(models.Volume.host
                     ).subquery()
        return _service_get_all_topic_subquery(context,
                                               session,
                                               topic,
                                               subq,
                                               label)


def service_get_by_args(_context, host, binary):
    return models.Service.find_by_args(host, binary)


def service_create(_context, values):
    service_ref = models.Service()
    for (key, value) in values.iteritems():
        service_ref[key] = value
    service_ref.save()
    return service_ref


def service_update(_context, service_id, values):
    session = get_session()
    with session.begin():
        service_ref = models.Service.find(service_id, session=session)
        for (key, value) in values.iteritems():
            service_ref[key] = value
        service_ref.save(session=session)


###################


def floating_ip_allocate_address(_context, host, project_id):
    session = get_session()
    with session.begin():
        floating_ip_ref = session.query(models.FloatingIp
                                ).filter_by(host=host
                                ).filter_by(fixed_ip_id=None
                                ).filter_by(project_id=None
                                ).filter_by(deleted=False
                                ).with_lockmode('update'
                                ).first()
        # NOTE(vish): if with_lockmode isn't supported, as in sqlite,
        #             then this has concurrency issues
        if not floating_ip_ref:
            raise db.NoMoreAddresses()
        floating_ip_ref['project_id'] = project_id
        session.add(floating_ip_ref)
    return floating_ip_ref['address']


def floating_ip_create(_context, values):
    floating_ip_ref = models.FloatingIp()
    for (key, value) in values.iteritems():
        floating_ip_ref[key] = value
    floating_ip_ref.save()
    return floating_ip_ref['address']


def floating_ip_count_by_project(_context, project_id):
    session = get_session()
    return session.query(models.FloatingIp
                 ).filter_by(project_id=project_id
                 ).filter_by(deleted=False
                 ).count()


def floating_ip_fixed_ip_associate(_context, floating_address, fixed_address):
    session = get_session()
    with session.begin():
        floating_ip_ref = models.FloatingIp.find_by_str(floating_address,
                                                        session=session)
        fixed_ip_ref = models.FixedIp.find_by_str(fixed_address,
                                                  session=session)
        floating_ip_ref.fixed_ip = fixed_ip_ref
        floating_ip_ref.save(session=session)


def floating_ip_deallocate(_context, address):
    session = get_session()
    with session.begin():
        floating_ip_ref = models.FloatingIp.find_by_str(address,
                                                        session=session)
        floating_ip_ref['project_id'] = None
        floating_ip_ref.save(session=session)


def floating_ip_destroy(_context, address):
    session = get_session()
    with session.begin():
        floating_ip_ref = models.FloatingIp.find_by_str(address,
                                                        session=session)
        floating_ip_ref.delete(session=session)


def floating_ip_disassociate(_context, address):
    session = get_session()
    with session.begin():
        floating_ip_ref = models.FloatingIp.find_by_str(address,
                                                        session=session)
        fixed_ip_ref = floating_ip_ref.fixed_ip
        if fixed_ip_ref:
            fixed_ip_address = fixed_ip_ref['address']
        else:
            fixed_ip_address = None
        floating_ip_ref.fixed_ip = None
        floating_ip_ref.save(session=session)
    return fixed_ip_address


def floating_ip_get_all(_context):
    session = get_session()
    return session.query(models.FloatingIp
                 ).options(joinedload_all('fixed_ip.instance')
                 ).filter_by(deleted=False
                 ).all()


def floating_ip_get_all_by_host(_context, host):
    session = get_session()
    return session.query(models.FloatingIp
                 ).options(joinedload_all('fixed_ip.instance')
                 ).filter_by(host=host
                 ).filter_by(deleted=False
                 ).all()

def floating_ip_get_all_by_project(_context, project_id):
    session = get_session()
    return session.query(models.FloatingIp
                 ).options(joinedload_all('fixed_ip.instance')
                 ).filter_by(project_id=project_id
                 ).filter_by(deleted=False
                 ).all()

def floating_ip_get_by_address(_context, address):
    return models.FloatingIp.find_by_str(address)


def floating_ip_get_instance(_context, address):
    session = get_session()
    with session.begin():
        floating_ip_ref = models.FloatingIp.find_by_str(address,
                                                        session=session)
        return floating_ip_ref.fixed_ip.instance


###################


def fixed_ip_associate(_context, address, instance_id):
    session = get_session()
    with session.begin():
        fixed_ip_ref = session.query(models.FixedIp
                             ).filter_by(address=address
                             ).filter_by(deleted=False
                             ).filter_by(instance=None
                             ).with_lockmode('update'
                             ).first()
        # NOTE(vish): if with_lockmode isn't supported, as in sqlite,
        #             then this has concurrency issues
        if not fixed_ip_ref:
            raise db.NoMoreAddresses()
        fixed_ip_ref.instance = models.Instance.find(instance_id,
                                                     session=session)
        session.add(fixed_ip_ref)


def fixed_ip_associate_pool(_context, network_id, instance_id):
    session = get_session()
    with session.begin():
        network_or_none = or_(models.FixedIp.network_id == network_id,
                              models.FixedIp.network_id == None)
        fixed_ip_ref = session.query(models.FixedIp
                             ).filter(network_or_none
                             ).filter_by(reserved=False
                             ).filter_by(deleted=False
                             ).filter_by(instance=None
                             ).with_lockmode('update'
                             ).first()
        # NOTE(vish): if with_lockmode isn't supported, as in sqlite,
        #             then this has concurrency issues
        if not fixed_ip_ref:
            raise db.NoMoreAddresses()
        if not fixed_ip_ref.network:
            fixed_ip_ref.network = models.Network.find(network_id,
                                                       session=session)
        fixed_ip_ref.instance = models.Instance.find(instance_id,
                                                     session=session)
        session.add(fixed_ip_ref)
    return fixed_ip_ref['address']


def fixed_ip_create(_context, values):
    fixed_ip_ref = models.FixedIp()
    for (key, value) in values.iteritems():
        fixed_ip_ref[key] = value
    fixed_ip_ref.save()
    return fixed_ip_ref['address']


def fixed_ip_disassociate(_context, address):
    session = get_session()
    with session.begin():
        fixed_ip_ref = models.FixedIp.find_by_str(address, session=session)
        fixed_ip_ref.instance = None
        fixed_ip_ref.save(session=session)


def fixed_ip_disassociate_all_by_timeout(_context, host, time):
    session = get_session()
    # NOTE(vish): The nested select is because sqlite doesn't support
    #             JOINs in UPDATEs.
    result = session.execute('UPDATE fixed_ips SET instance_id = NULL, '
                                                  'leased = 0 '
                             'WHERE network_id IN (SELECT id FROM networks '
                                                  'WHERE host = :host) '
                             'AND updated_at < :time '
                             'AND instance_id IS NOT NULL '
                             'AND allocated = 0',
                    {'host': host,
                     'time': time.isoformat()})
    return result.rowcount

<<<<<<< HEAD
=======

>>>>>>> bb1540d7
def fixed_ip_get_by_address(_context, address):
    session = get_session()
    result = session.query(models.FixedIp
                   ).options(joinedload_all('instance')
                   ).filter_by(address=address
                   ).filter_by(deleted=False
                   ).first()
    if not result:
        raise exception.NotFound("No model for address %s" % address)
    return result


def fixed_ip_get_instance(_context, address):
    session = get_session()
    with session.begin():
        return models.FixedIp.find_by_str(address, session=session).instance


def fixed_ip_get_network(_context, address):
    session = get_session()
    with session.begin():
        return models.FixedIp.find_by_str(address, session=session).network


def fixed_ip_update(_context, address, values):
    session = get_session()
    with session.begin():
        fixed_ip_ref = models.FixedIp.find_by_str(address, session=session)
        for (key, value) in values.iteritems():
            fixed_ip_ref[key] = value
        fixed_ip_ref.save(session=session)


###################


def instance_create(_context, values):
    instance_ref = models.Instance()
    for (key, value) in values.iteritems():
        instance_ref[key] = value
    instance_ref.save()
    return instance_ref


def instance_data_get_for_project(_context, project_id):
    session = get_session()
    result = session.query(func.count(models.Instance.id),
                           func.sum(models.Instance.vcpus)
                   ).filter_by(project_id=project_id
                   ).filter_by(deleted=False
                   ).first()
    # NOTE(vish): convert None to 0
    return (result[0] or 0, result[1] or 0)


def instance_destroy(_context, instance_id):
    session = get_session()
    with session.begin():
        instance_ref = models.Instance.find(instance_id, session=session)
        instance_ref.delete(session=session)


def instance_get(context, instance_id):
    return models.Instance.find(instance_id, deleted=_deleted(context))


def instance_get_all(context):
    session = get_session()
    return session.query(models.Instance
                 ).options(joinedload_all('fixed_ip.floating_ips')
                 ).filter_by(deleted=_deleted(context)
                 ).all()


def instance_get_all_by_project(context, project_id):
    session = get_session()
    return session.query(models.Instance
                 ).options(joinedload_all('fixed_ip.floating_ips')
                 ).filter_by(project_id=project_id
                 ).filter_by(deleted=_deleted(context)
                 ).all()


def instance_get_all_by_reservation(_context, reservation_id):
    session = get_session()
    return session.query(models.Instance
                 ).options(joinedload_all('fixed_ip.floating_ips')
                 ).filter_by(reservation_id=reservation_id
                 ).filter_by(deleted=False
                 ).all()


def instance_get_by_str(context, str_id):
    return models.Instance.find_by_str(str_id, deleted=_deleted(context))


def instance_get_fixed_address(_context, instance_id):
    session = get_session()
    with session.begin():
        instance_ref = models.Instance.find(instance_id, session=session)
        if not instance_ref.fixed_ip:
            return None
        return instance_ref.fixed_ip['address']


def instance_get_floating_address(_context, instance_id):
    session = get_session()
    with session.begin():
        instance_ref = models.Instance.find(instance_id, session=session)
        if not instance_ref.fixed_ip:
            return None
        if not instance_ref.fixed_ip.floating_ips:
            return None
        # NOTE(vish): this just returns the first floating ip
        return instance_ref.fixed_ip.floating_ips[0]['address']


def instance_is_vpn(context, instance_id):
    # TODO(vish): Move this into image code somewhere
    instance_ref = instance_get(context, instance_id)
    return instance_ref['image_id'] == FLAGS.vpn_image_id


def instance_set_state(context, instance_id, state, description=None):
    # TODO(devcamcar): Move this out of models and into driver
    from nova.compute import power_state
    if not description:
        description = power_state.name(state)
    db.instance_update(context,
                       instance_id,
                       {'state': state,
                        'state_description': description})


def instance_update(_context, instance_id, values):
    session = get_session()
    with session.begin():
        instance_ref = models.Instance.find(instance_id, session=session)
        for (key, value) in values.iteritems():
            instance_ref[key] = value
        instance_ref.save(session=session)


###################


def key_pair_create(_context, values):
    key_pair_ref = models.KeyPair()
    for (key, value) in values.iteritems():
        key_pair_ref[key] = value
    key_pair_ref.save()
    return key_pair_ref


def key_pair_destroy(_context, user_id, name):
    session = get_session()
    with session.begin():
        key_pair_ref = models.KeyPair.find_by_args(user_id,
                                                  name,
                                                  session=session)
        key_pair_ref.delete(session=session)


def key_pair_destroy_all_by_user(_context, user_id):
    session = get_session()
    with session.begin():
        # TODO(vish): do we have to use sql here?
        session.execute('update key_pairs set deleted=1 where user_id=:id',
                        {'id': user_id})


def key_pair_get(_context, user_id, name):
    return models.KeyPair.find_by_args(user_id, name)


def key_pair_get_all_by_user(_context, user_id):
    session = get_session()
    return session.query(models.KeyPair
                 ).filter_by(user_id=user_id
                 ).filter_by(deleted=False
                 ).all()


###################


def network_associate(_context, project_id):
    session = get_session()
    with session.begin():
        network_ref = session.query(models.Network
                             ).filter_by(deleted=False
                             ).filter_by(project_id=None
                             ).with_lockmode('update'
                             ).first()
        # NOTE(vish): if with_lockmode isn't supported, as in sqlite,
        #             then this has concurrency issues
        if not network_ref:
            raise db.NoMoreNetworks()
        network_ref['project_id'] = project_id
        session.add(network_ref)
    return network_ref



def network_count(_context):
    return models.Network.count()


def network_count_allocated_ips(_context, network_id):
    session = get_session()
    return session.query(models.FixedIp
                 ).filter_by(network_id=network_id
                 ).filter_by(allocated=True
                 ).filter_by(deleted=False
                 ).count()


def network_count_available_ips(_context, network_id):
    session = get_session()
    return session.query(models.FixedIp
                 ).filter_by(network_id=network_id
                 ).filter_by(allocated=False
                 ).filter_by(reserved=False
                 ).filter_by(deleted=False
                 ).count()


def network_count_reserved_ips(_context, network_id):
    session = get_session()
    return session.query(models.FixedIp
                 ).filter_by(network_id=network_id
                 ).filter_by(reserved=True
                 ).filter_by(deleted=False
                 ).count()


def network_create_safe(_context, values):
    network_ref = models.Network()
    for (key, value) in values.iteritems():
        network_ref[key] = value
    try:
        network_ref.save()
        return network_ref
    except IntegrityError:
        return None


def network_disassociate(context, network_id):
    db.network.update(context, network_id, {'project_id': None})


def network_disassociate_all(context):
    session = get_session()
    session.execute('update networks set project_id=NULL')


def network_get(_context, network_id):
    return models.Network.find(network_id)


# NOTE(vish): pylint complains because of the long method name, but
#             it fits with the names of the rest of the methods
# pylint: disable-msg=C0103
def network_get_associated_fixed_ips(_context, network_id):
    session = get_session()
    return session.query(models.FixedIp
                 ).options(joinedload_all('instance')
                 ).filter_by(network_id=network_id
                 ).filter(models.FixedIp.instance_id != None
                 ).filter_by(deleted=False
                 ).all()


def network_get_by_bridge(_context, bridge):
    session = get_session()
    rv = session.query(models.Network
               ).filter_by(bridge=bridge
               ).filter_by(deleted=False
               ).first()
    if not rv:
        raise exception.NotFound('No network for bridge %s' % bridge)
    return rv


def network_set_host(_context, network_id, host_id):
    session = get_session()
    with session.begin():
        network = session.query(models.Network
                        ).filter_by(id=network_id
                        ).filter_by(deleted=False
                        ).with_lockmode('update'
                        ).first()
        if not network:
            raise exception.NotFound("Couldn't find network with %s" %
                                     network_id)
        # NOTE(vish): if with_lockmode isn't supported, as in sqlite,
        #             then this has concurrency issues
        if not network['host']:
            network['host'] = host_id
            session.add(network)
    return network['host']


def network_update(_context, network_id, values):
    session = get_session()
    with session.begin():
        network_ref = models.Network.find(network_id, session=session)
        for (key, value) in values.iteritems():
            network_ref[key] = value
        network_ref.save(session=session)


###################


def project_get_network(context, project_id):
    session = get_session()
    rv = session.query(models.Network
               ).filter_by(project_id=project_id
               ).filter_by(deleted=False
               ).first()
    if not rv:
        try:
            return db.network_associate(context, project_id)
        except IntegrityError:
            # NOTE(vish): We hit this if there is a race and two
            #             processes are attempting to allocate the
            #             network at the same time
            rv = session.query(models.Network
                       ).filter_by(project_id=project_id
                       ).filter_by(deleted=False
                       ).first()
    return rv


###################


def queue_get_for(_context, topic, physical_node_id):
    # FIXME(ja): this should be servername?
    return "%s.%s" % (topic, physical_node_id)

###################


def export_device_count(_context):
    return models.ExportDevice.count()


def export_device_create(_context, values):
    export_device_ref = models.ExportDevice()
    for (key, value) in values.iteritems():
        export_device_ref[key] = value
    export_device_ref.save()
    return export_device_ref


###################


def auth_destroy_token(_context, token):
    session = get_session()
    session.delete(token)

def auth_get_token(_context, token_hash):
    session = get_session()
    tk = session.query(models.AuthToken
                ).filter_by(token_hash=token_hash)
    if not tk:
        raise exception.NotFound('Token %s does not exist' % token_hash)
    return tk

def auth_create_token(_context, token):
    tk = models.AuthToken()
    for k,v in token.iteritems():
        tk[k] = v
    tk.save()
    return tk


###################


def quota_create(_context, values):
    quota_ref = models.Quota()
    for (key, value) in values.iteritems():
        quota_ref[key] = value
    quota_ref.save()
    return quota_ref


def quota_get(_context, project_id):
    return models.Quota.find_by_str(project_id)


def quota_update(_context, project_id, values):
    session = get_session()
    with session.begin():
        quota_ref = models.Quota.find_by_str(project_id, session=session)
        for (key, value) in values.iteritems():
            quota_ref[key] = value
        quota_ref.save(session=session)


def quota_destroy(_context, project_id):
    session = get_session()
    with session.begin():
        quota_ref = models.Quota.find_by_str(project_id, session=session)
        quota_ref.delete(session=session)


###################


def volume_allocate_shelf_and_blade(_context, volume_id):
    session = get_session()
    with session.begin():
        export_device = session.query(models.ExportDevice
                              ).filter_by(volume=None
                              ).filter_by(deleted=False
                              ).with_lockmode('update'
                              ).first()
        # NOTE(vish): if with_lockmode isn't supported, as in sqlite,
        #             then this has concurrency issues
        if not export_device:
            raise db.NoMoreBlades()
        export_device.volume_id = volume_id
        session.add(export_device)
    return (export_device.shelf_id, export_device.blade_id)


def volume_attached(_context, volume_id, instance_id, mountpoint):
    session = get_session()
    with session.begin():
        volume_ref = models.Volume.find(volume_id, session=session)
        volume_ref['status'] = 'in-use'
        volume_ref['mountpoint'] = mountpoint
        volume_ref['attach_status'] = 'attached'
        volume_ref.instance = models.Instance.find(instance_id,
                                                   session=session)
        volume_ref.save(session=session)


def volume_create(_context, values):
    volume_ref = models.Volume()
    for (key, value) in values.iteritems():
        volume_ref[key] = value
    volume_ref.save()
    return volume_ref


def volume_data_get_for_project(_context, project_id):
    session = get_session()
    result = session.query(func.count(models.Volume.id),
                           func.sum(models.Volume.size)
                   ).filter_by(project_id=project_id
                   ).filter_by(deleted=False
                   ).first()
    # NOTE(vish): convert None to 0
    return (result[0] or 0, result[1] or 0)


def volume_destroy(_context, volume_id):
    session = get_session()
    with session.begin():
        # TODO(vish): do we have to use sql here?
        session.execute('update volumes set deleted=1 where id=:id',
                        {'id': volume_id})
        session.execute('update export_devices set volume_id=NULL '
                        'where volume_id=:id',
                        {'id': volume_id})


def volume_detached(_context, volume_id):
    session = get_session()
    with session.begin():
        volume_ref = models.Volume.find(volume_id, session=session)
        volume_ref['status'] = 'available'
        volume_ref['mountpoint'] = None
        volume_ref['attach_status'] = 'detached'
        volume_ref.instance = None
        volume_ref.save(session=session)


def volume_get(context, volume_id):
    return models.Volume.find(volume_id, deleted=_deleted(context))


def volume_get_all(context):
    return models.Volume.all(deleted=_deleted(context))


def volume_get_all_by_project(context, project_id):
    session = get_session()
    return session.query(models.Volume
                 ).filter_by(project_id=project_id
                 ).filter_by(deleted=_deleted(context)
                 ).all()


def volume_get_by_str(context, str_id):
    return models.Volume.find_by_str(str_id, deleted=_deleted(context))


def volume_get_instance(_context, volume_id):
    session = get_session()
    with session.begin():
        return models.Volume.find(volume_id, session=session).instance


def volume_get_shelf_and_blade(_context, volume_id):
    session = get_session()
    export_device = session.query(models.ExportDevice
                          ).filter_by(volume_id=volume_id
                          ).first()
    if not export_device:
        raise exception.NotFound()
    return (export_device.shelf_id, export_device.blade_id)


def volume_update(_context, volume_id, values):
    session = get_session()
    with session.begin():
        volume_ref = models.Volume.find(volume_id, session=session)
        for (key, value) in values.iteritems():
            volume_ref[key] = value
        volume_ref.save(session=session)<|MERGE_RESOLUTION|>--- conflicted
+++ resolved
@@ -18,6 +18,8 @@
 """
 Implementation of SQLAlchemy backend
 """
+
+import sys
 
 from nova import db
 from nova import exception
@@ -349,10 +351,7 @@
                      'time': time.isoformat()})
     return result.rowcount
 
-<<<<<<< HEAD
-=======
-
->>>>>>> bb1540d7
+
 def fixed_ip_get_by_address(_context, address):
     session = get_session()
     result = session.query(models.FixedIp
@@ -554,7 +553,6 @@
         network_ref['project_id'] = project_id
         session.add(network_ref)
     return network_ref
-
 
 
 def network_count(_context):
