# vim: tabstop=4 shiftwidth=4 softtabstop=4

# Copyright 2010 OpenStack LLC.
# All Rights Reserved.
#
#    Licensed under the Apache License, Version 2.0 (the "License"); you may
#    not use this file except in compliance with the License. You may obtain
#    a copy of the License at
#
#         http://www.apache.org/licenses/LICENSE-2.0
#
#    Unless required by applicable law or agreed to in writing, software
#    distributed under the License is distributed on an "AS IS" BASIS, WITHOUT
#    WARRANTIES OR CONDITIONS OF ANY KIND, either express or implied. See the
#    License for the specific language governing permissions and limitations
#    under the License.

from webob import exc

from nova import flags
from nova import utils
from nova import wsgi
import nova.api.openstack
import nova.image.service

from nova.api.openstack import common
from nova.api.openstack import faults


FLAGS = flags.FLAGS


def _entity_list(entities):
    """
    Coerces a list of images into proper dictionary format
    entities is a list of entities (dicts)

    """
    return dict(images=entities)


def _entity_detail(inst):
    """
    Maps everything to Rackspace-like attributes for return
    also pares down attributes to those we want
    inst is a single entity (dict)

    """
    status_mapping = {
        'pending': 'queued',
        'decrypting': 'preparing',
        'untarring': 'saving',
        'available': 'active'}

    # TODO(tr3buchet): this map is specific to s3 object store,
    # replace with a list of keys for _select_keys later
    mapped_keys = {'status': 'imageState',
                   'id': 'imageId',
                   'name': 'imageLocation'}

    mapped_inst = {}
    # TODO(tr3buchet):
    # this chunk of code works with s3 and the local image service/glance
    # when we switch to glance/local image service it can be replaced with
    # a call to _select_keys, and mapped_keys can be changed to a list
    try:
        for k, v in mapped_keys.iteritems():
            # map s3 fields
            mapped_inst[k] = inst[v]
    except KeyError:
        mapped_inst = _select_keys(inst, mapped_keys.keys())


    mapped_inst['status'] = status_mapping[mapped_inst['status']]

    return mapped_inst


def _entity_inst(inst):
    """
    Filters all model attributes save for id and name
    inst is a single entity (dict)

    """
    return _select_keys(inst, ['id', 'name'])


def _select_keys(inst, keys):
    """
    Filters all model attributes except for keys
    inst is a single entity (dict)

    """
    return dict((k, v) for k, v in inst.iteritems() if k in keys)


class Controller(wsgi.Controller):

    _serialization_metadata = {
        'application/xml': {
            "attributes": {
                "image": ["id", "name", "updated", "created", "status",
                          "serverId", "progress"]}}}

    def __init__(self):
        self._service = utils.import_object(FLAGS.image_service)

    def index(self, req):
        """Return all public images in brief"""
        items = self._service.index(req.environ['nova.context'])
        items = common.limited(images, req)
        items = [_entity_inst(item) for item in items]
        return dict(images=items)

    def detail(self, req):
        """Return all public images in detail"""
        try:
<<<<<<< HEAD
            items = self._service.detail(req.environ['nova.context'])
        except NotImplementedError:
            items = self._service.index(req.environ['nova.context'])
        items = common.limited(images, req)
        items = [_entity_detail(item) for item in items]
        return dict(images=items)
=======
            images = self._service.detail(req.environ['nova.context'])
            images = common.limited(images, req)
        except NotImplementedError:
            # Emulate detail() using repeated calls to show()
            ctxt = req.environ['nova.context']
            images = self._service.index(ctxt)
            images = common.limited(images, req)
            images = [self._service.show(ctxt, i['id']) for i in images]
        return dict(images=images)
>>>>>>> 75e2cbec

    def show(self, req, id):
        """Return data about the given image id"""
        return dict(image=self._service.show(req.environ['nova.context'], id))

    def delete(self, req, id):
        # Only public images are supported for now.
        raise faults.Fault(exc.HTTPNotFound())

    def create(self, req):
        # Only public images are supported for now, so a request to
        # make a backup of a server cannot be supproted.
        raise faults.Fault(exc.HTTPNotFound())

    def update(self, req, id):
        # Users may not modify public images, and that's all that
        # we support for now.
        raise faults.Fault(exc.HTTPNotFound())<|MERGE_RESOLUTION|>--- conflicted
+++ resolved
@@ -115,24 +115,12 @@
     def detail(self, req):
         """Return all public images in detail"""
         try:
-<<<<<<< HEAD
             items = self._service.detail(req.environ['nova.context'])
         except NotImplementedError:
             items = self._service.index(req.environ['nova.context'])
         items = common.limited(images, req)
         items = [_entity_detail(item) for item in items]
         return dict(images=items)
-=======
-            images = self._service.detail(req.environ['nova.context'])
-            images = common.limited(images, req)
-        except NotImplementedError:
-            # Emulate detail() using repeated calls to show()
-            ctxt = req.environ['nova.context']
-            images = self._service.index(ctxt)
-            images = common.limited(images, req)
-            images = [self._service.show(ctxt, i['id']) for i in images]
-        return dict(images=images)
->>>>>>> 75e2cbec
 
     def show(self, req, id):
         """Return data about the given image id"""
